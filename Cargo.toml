[package]
name = "imap"
version = "3.0.0-alpha.2"
authors = ["Jon Gjengset <jon@thesquareplanet.com>",
           "Matt McCoy <mattnenterprise@yahoo.com>"]
documentation = "https://docs.rs/imap/"
repository = "https://github.com/jonhoo/rust-imap"
homepage = "https://github.com/jonhoo/rust-imap"
description = "IMAP client for Rust"
license = "Apache-2.0 OR MIT"
edition = "2018"

keywords = ["email", "imap"]
categories = ["email", "network-programming"]

[features]
tls = ["native-tls"]
default = ["tls"]

[dependencies]
native-tls = { version = "0.2.2", optional = true }
regex = "1.0"
bufstream = "0.1"
<<<<<<< HEAD
imap-proto = "0.14.1"
nom = "6.0"
=======
imap-proto = "0.14.0"
nom = { version = "6.0", default-features = false }
>>>>>>> 4108917c
base64 = "0.13"
chrono = { version = "0.4", default-features = false }
lazy_static = "1.4"

[dev-dependencies]
lettre = "0.9"
lettre_email = "0.9"
rustls-connector = "0.13.0"
structopt = "0.3"

[[example]]
name = "basic"
required-features = ["default"]

[[example]]
name = "gmail_oauth2"
required-features = ["default"]

[[example]]
name = "idle"
required-features = ["default"]

[[test]]
name = "imap_integration"
required-features = ["default"]<|MERGE_RESOLUTION|>--- conflicted
+++ resolved
@@ -21,13 +21,8 @@
 native-tls = { version = "0.2.2", optional = true }
 regex = "1.0"
 bufstream = "0.1"
-<<<<<<< HEAD
 imap-proto = "0.14.1"
-nom = "6.0"
-=======
-imap-proto = "0.14.0"
 nom = { version = "6.0", default-features = false }
->>>>>>> 4108917c
 base64 = "0.13"
 chrono = { version = "0.4", default-features = false }
 lazy_static = "1.4"
